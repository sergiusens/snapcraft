--- conflicted
+++ resolved
@@ -52,11 +52,7 @@
         :param str additional_providers: Additional providers allowed in the
                                          environment.
         """
-<<<<<<< HEAD
-        valid_providers = ["host", "lxd", "qemu"]
-=======
-        valid_providers = ["host", "multipass", "lxd", "managed-host"]
->>>>>>> be4fb504
+        valid_providers = ["host", "multipass", "lxd", "qemu", "managed-host"]
         if additional_providers is not None:
             valid_providers.extend(additional_providers)
 
@@ -98,9 +94,6 @@
         self.provider = build_provider
         self.is_host = build_provider == "host"
         self.is_lxd = build_provider == "lxd"
-<<<<<<< HEAD
         self.is_qemu = build_provider == "qemu"
-=======
         self.is_multipass = build_provider == "multipass"
-        self.is_managed_host = build_provider == "managed-host"
->>>>>>> be4fb504
+        self.is_managed_host = build_provider == "managed-host"