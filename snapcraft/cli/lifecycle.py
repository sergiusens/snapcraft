# -*- Mode:Python; indent-tabs-mode:nil; tab-width:4 -*-
#
# Copyright (C) 2017-2018 Canonical Ltd
#
# This program is free software: you can redistribute it and/or modify
# it under the terms of the GNU General Public License version 3 as
# published by the Free Software Foundation.
#
# This program is distributed in the hope that it will be useful,
# but WITHOUT ANY WARRANTY; without even the implied warranty of
# MERCHANTABILITY or FITNESS FOR A PARTICULAR PURPOSE.  See the
# GNU General Public License for more details.
#
# You should have received a copy of the GNU General Public License
# along with this program.  If not, see <http://www.gnu.org/licenses/>.

import os
<<<<<<< HEAD
import subprocess
=======
import sys

import click
>>>>>>> 281defae

from . import echo
from . import env
from ._options import add_build_options, get_project
from snapcraft.internal import (
    build_providers,
    deprecations,
    errors,
    lifecycle,
    lxd,
    project_loader,
    steps,
)
from snapcraft.project.errors import YamlValidationError


def _run_sudo():
    try:
        subprocess.check_call(["sudo", "-v"])
    except subprocess.CalledProcessError:
        raise errors.SnapcraftEnvironmentError(
            "Failed to obtain required credentials. Please try again."
        )


def _execute(
    step, parts, shell=False, shell_after=False, instance_pack=False, **kwargs
):
    project = get_project(**kwargs)
    build_environment = env.BuilderEnvironmentConfig()

    # After the swap, the trigger will be based on `base` where the
    # default build environment will be something that triggers the
    # build provider.
    if build_environment.is_qemu:
        build_provider_class = build_providers.get_provider_for("qemu")
        if build_provider_class.requires_sudo:
            echo.info("Launching a VM with sudo.")
            _run_sudo()
        else:
            echo.info("Launching a VM.")
        with build_provider_class(project=project, echoer=echo) as instance:
            instance.mount_project()
            try:
                if instance_pack:
                    instance.pack_project()
                else:
                    instance.execute_step(step)
                if shell_after:
                    echo.info("Dropping into a shell.")
                    instance.shell()
            except Exception as e:
                if project.debug:
                    echo.warning("An error occurred. Dropping into a debug shell.")
                    instance.shell()
                    echo.info("Exiting...")
                else:
                    raise e
    elif build_environment.is_host:
        project_config = project_loader.load_config(project)
        lifecycle.execute(step, project_config, parts)
    else:
        project_config = project_loader.load_config(project)
        lifecycle.containerbuild(step, project_config, parts)
    return project


@click.group()
@add_build_options()
@click.pass_context
def lifecyclecli(ctx, **kwargs):
    pass


@lifecyclecli.command()
def init():
    """Initialize a snapcraft project."""
    snapcraft_yaml_path = lifecycle.init()
    echo.info("Created {}.".format(snapcraft_yaml_path))
    echo.info("Edit the file to your liking or run `snapcraft` to get started")


@lifecyclecli.command()
@click.pass_context
@add_build_options()
@click.argument("parts", nargs=-1, metavar="<part>...", required=False)
def pull(ctx, parts, **kwargs):
    """Download or retrieve artifacts defined for a part.

    \b
    Examples:
        snapcraft pull
        snapcraft pull my-part1 my-part2

    """
    _execute(steps.PULL, parts, **kwargs)


@lifecyclecli.command()
@add_build_options()
@click.argument("parts", nargs=-1, metavar="<part>...", required=False)
def build(parts, **kwargs):
    """Build artifacts defined for a part.

    \b
    Examples:
        snapcraft build
        snapcraft build my-part1 my-part2

    """
    _execute(steps.BUILD, parts, **kwargs)


@lifecyclecli.command()
@add_build_options()
@click.argument("parts", nargs=-1, metavar="<part>...", required=False)
def stage(parts, **kwargs):
    """Stage the part's built artifacts into the common staging area.

    \b
    Examples:
        snapcraft stage
        snapcraft stage my-part1 my-part2

    """
    _execute(steps.STAGE, parts, **kwargs)


@lifecyclecli.command()
@add_build_options()
@click.argument("parts", nargs=-1, metavar="<part>...", required=False)
def prime(parts, **kwargs):
    """Final copy and preparation for the snap.

    \b
    Examples:
        snapcraft prime
        snapcraft prime my-part1 my-part2

    """
    _execute(steps.PRIME, parts, **kwargs)


@lifecyclecli.command()
@add_build_options()
@click.argument("directory", required=False)
@click.option("--output", "-o", help="path to the resulting snap.")
def snap(directory, output, **kwargs):
    """Create a snap.

    \b
    Examples:
        snapcraft snap
        snapcraft snap --output renamed-snap.snap

    If you want to snap a directory, you should use the pack command
    instead.
    """
    build_environment = env.BuilderEnvironmentConfig()
    instance_pack = build_environment.is_qemu

    if directory:
        deprecations.handle_deprecation_notice("dn6")
    else:
        project = _execute(steps.PRIME, parts=[], instance_pack=instance_pack, **kwargs)
        directory = project.prime_dir

    if not instance_pack:
        snap_name = lifecycle.pack(directory, output)
        echo.info("Snapped {}".format(snap_name))


@lifecyclecli.command()
@click.argument("directory")
@click.option("--output", "-o", help="path to the resulting snap.")
def pack(directory, output, **kwargs):
    """Create a snap from a directory holding a valid snap.

    The layout of <directory> should contain a valid meta/snap.yaml in
    order to be a valid snap.

    \b
    Examples:
        snapcraft pack my-snap-directory
        snapcraft pack my-snap-directory --output renamed-snap.snap

    """
    snap_name = lifecycle.pack(directory, output)
    echo.info("Snapped {}".format(snap_name))


@lifecyclecli.command()
@add_build_options()
@click.argument("parts", nargs=-1, metavar="<part>...", required=False)
@click.option(
    "--step",
    "-s",
    "step_name",
    type=click.Choice(["pull", "build", "stage", "prime", "strip"]),
    help="only clean the specified step and those that depend on it.",
)
def clean(parts, step_name, **kwargs):
    """Remove content - cleans downloads, builds or install artifacts.

    \b
    Examples:
        snapcraft clean
        snapcraft clean my-part --step build
    """
    try:
        project = get_project(**kwargs)
    except YamlValidationError:
        # We need to be able to clean invalid projects too.
        project = get_project(skip_snapcraft_yaml=True, **kwargs)
    build_environment = env.BuilderEnvironmentConfig()

    step = None
    if step_name:
        if step_name == "strip":
            echo.warning(
                "DEPRECATED: Use `prime` instead of `strip` " "as the step to clean"
            )
            step_name = "prime"
        step = steps.get_step_by_name(step_name)

    if project.info.base is not None and build_environment.is_qemu:
        build_provider_class = build_providers.get_provider_for("qemu")
        build_project = build_provider_class(project=project, echoer=echo)
        build_project.clean_project()
    elif build_environment.is_host:
        lifecycle.clean(project, parts, step)
    else:
        project_config = project_loader.load_config(project)
        lxd.Project(
            project_options=project,
            output=None,
            source=os.path.curdir,
            metadata=project_config.get_metadata(),
        ).clean(parts, step)


@lifecyclecli.command()
@add_build_options()
@click.option(
    "--remote",
    metavar="<remote>",
    help="Use a specific lxd remote instead of a local container.",
)
@click.option(
    "--debug", is_flag=True, help="Shells into the environment if the build fails."
)
def cleanbuild(remote, debug, **kwargs):
    """Create a snap using a clean environment managed by a build provider.

    \b
    Examples:
        snapcraft cleanbuild

    The cleanbuild command requires a properly setup lxd environment that
    can connect to external networks. Refer to the "Ubuntu Desktop and
    Ubuntu Server" section on
    https://linuxcontainers.org/lxd/getting-started-cli
    to get started.

    If using a remote, a prior setup is required which is described on:
    https://linuxcontainers.org/lxd/getting-started-cli/#multiple-hosts
    """
    project = get_project(**kwargs, debug=debug)
    project_config = project_loader.load_config(project)
    # cleanbuild is a special snow flake, while all the other commands
    # would work with the host as the build_provider it makes little
    # sense in this scenario.
    if sys.platform == "darwin":
        default_provider = "multipass"
    else:
        default_provider = "lxd"

    build_environment = env.BuilderEnvironmentConfig(
        default=default_provider, additional_providers=["multipass"]
    )

    lifecycle.cleanbuild(
        project=project,
        project_config=project_config,
        echoer=echo,
        remote=remote,
        build_environment=build_environment,
    )


if __name__ == "__main__":
    lifecyclecli.main()<|MERGE_RESOLUTION|>--- conflicted
+++ resolved
@@ -15,13 +15,9 @@
 # along with this program.  If not, see <http://www.gnu.org/licenses/>.
 
 import os
-<<<<<<< HEAD
-import subprocess
-=======
 import sys
 
 import click
->>>>>>> 281defae
 
 from . import echo
 from . import env
@@ -84,8 +80,8 @@
         project_config = project_loader.load_config(project)
         lifecycle.execute(step, project_config, parts)
     else:
-        project_config = project_loader.load_config(project)
-        lifecycle.containerbuild(step, project_config, parts)
+        # containerbuild takes a snapcraft command name, not a step
+        lifecycle.containerbuild(step.name, project_config, parts)
     return project
 
 
@@ -242,7 +238,7 @@
     if step_name:
         if step_name == "strip":
             echo.warning(
-                "DEPRECATED: Use `prime` instead of `strip` " "as the step to clean"
+                "DEPRECATED: Use `prime` instead of `strip` as the step to clean"
             )
             step_name = "prime"
         step = steps.get_step_by_name(step_name)
