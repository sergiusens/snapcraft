--- conflicted
+++ resolved
@@ -60,22 +60,8 @@
     message=SNAPCRAFT_VERSION_TEMPLATE, version=snapcraft.__version__  # type: ignore
 )
 @add_build_options(hidden=True)
-<<<<<<< HEAD
-@click.option("--debug", "-d", is_flag=True, envvar="SNAPCRAFT_DEBUG")
+@click.option("--debug", "-d", is_flag=True)
 @click.pass_context
-def run(ctx, debug, catch_exceptions=False, **kwargs):
-    """Snapcraft is a delightful packaging tool."""
-
-    # Since we use entry points, we might not be calling in through __main__
-    if ctx.obj is None:
-        ctx.obj = dict()
-
-    build_environment = BuilderEnvironmentConfig()
-    ctx.obj["BUILD_ENVIRONMENT"] = build_environment
-
-    if build_environment.is_snapcraft_developer_debug:
-=======
-@click.option("--debug", "-d", is_flag=True)
 def run(ctx, debug, catch_exceptions=False, **kwargs):
     """Snapcraft is a delightful packaging tool."""
 
@@ -87,7 +73,6 @@
     except ValueError:
         is_snapcraft_developer_debug = False
     if is_snapcraft_developer_debug:
->>>>>>> 281defae
         log_level = logging.DEBUG
         click.echo(
             "Starting snapcraft {} from {}.".format(
@@ -96,21 +81,14 @@
         )
     else:
         log_level = logging.INFO
-    # In an ideal world, this logger setup would be replaced
-    log.configure(log_level=log_level)
-
-    # This is a `debug` flag from the point of view of the user of snapcraft
-    # only.
-    if debug:
-        # Setting this here so that tools run within this are also in debug
-        # mode (e.g. snapcraftctl)
-        os.environ["SNAPCRAFT_DEBUG"] = "true"
 
     # Setup global exception handler (to be called for unhandled exceptions)
     sys.excepthook = functools.partial(
         exception_handler, debug=is_snapcraft_developer_debug
     )
 
+    # In an ideal world, this logger setup would be replaced
+    log.configure(log_level=log_level)
     # The default command
     if not ctx.invoked_subcommand:
         ctx.forward(lifecyclecli.commands["snap"])
