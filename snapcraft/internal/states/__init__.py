# -*- Mode:Python; indent-tabs-mode:nil; tab-width:4 -*-
#
# Copyright (C) 2016-2017 Canonical Ltd
#
# This program is free software: you can redistribute it and/or modify
# it under the terms of the GNU General Public License version 3 as
# published by the Free Software Foundation.
#
# This program is distributed in the hope that it will be useful,
# but WITHOUT ANY WARRANTY; without even the implied warranty of
# MERCHANTABILITY or FITNESS FOR A PARTICULAR PURPOSE.  See the
# GNU General Public License for more details.
#
# You should have received a copy of the GNU General Public License
# along with this program.  If not, see <http://www.gnu.org/licenses/>.

from snapcraft.internal.states._state import PartState  # noqa
from snapcraft.internal.states._build_state import BuildState  # noqa
from snapcraft.internal.states._global_state import GlobalState  # noqa
from snapcraft.internal.states._prime_state import PrimeState  # noqa
from snapcraft.internal.states._pull_state import PullState  # noqa
from snapcraft.internal.states._stage_state import StageState  # noqa
<<<<<<< HEAD
from snapcraft.internal.states._state import get_global_state  # noqa
from snapcraft.internal.states._state import set_global_state  # noqa
=======
>>>>>>> 281defae
from snapcraft.internal.states._state import get_state  # noqa
from snapcraft.internal.states._state import get_step_state_file  # noqa<|MERGE_RESOLUTION|>--- conflicted
+++ resolved
@@ -20,10 +20,5 @@
 from snapcraft.internal.states._prime_state import PrimeState  # noqa
 from snapcraft.internal.states._pull_state import PullState  # noqa
 from snapcraft.internal.states._stage_state import StageState  # noqa
-<<<<<<< HEAD
-from snapcraft.internal.states._state import get_global_state  # noqa
-from snapcraft.internal.states._state import set_global_state  # noqa
-=======
->>>>>>> 281defae
 from snapcraft.internal.states._state import get_state  # noqa
 from snapcraft.internal.states._state import get_step_state_file  # noqa