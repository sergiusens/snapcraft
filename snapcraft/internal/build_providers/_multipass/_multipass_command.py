# -*- Mode:Python; indent-tabs-mode:nil; tab-width:4 -*-
#
# Copyright (C) 2018 Canonical Ltd
#
# This program is free software: you can redistribute it and/or modify
# it under the terms of the GNU General Public License version 3 as
# published by the Free Software Foundation.
#
# This program is distributed in the hope that it will be useful,
# but WITHOUT ANY WARRANTY; without even the implied warranty of
# MERCHANTABILITY or FITNESS FOR A PARTICULAR PURPOSE.  See the
# GNU General Public License for more details.
#
# You should have received a copy of the GNU General Public License
# along with this program.  If not, see <http://www.gnu.org/licenses/>.

import logging
import signal
import shutil
import subprocess
<<<<<<< HEAD
from typing import Any, Callable, List, Sequence, Union  # noqa: F401
=======
from typing import Any, Callable, List, Optional, Sequence, Union  # noqa: F401
>>>>>>> be4fb504

from snapcraft.internal.build_providers import errors


logger = logging.getLogger(__name__)


def _run(command: Sequence[str]) -> None:
    logger.debug("Running {}".format(" ".join(command)))
    subprocess.check_call(command)


def _run_output(command: Sequence[str]) -> bytes:
    logger.debug("Running {}".format(" ".join(command)))
    return subprocess.check_output(command)


def _ignore_signal(sig, stack):
    # We only do this for SIGUSR1 as it is the one we mostly
    # care about.
    if sig == signal.SIGUSR1:
        sig = "SIGUSR1"
    logger.debug("Ignoring {!r}: {!r}".format(sig, dir(stack)))


class MultipassCommand:
    """An object representation of common multipass cli commands."""

    provider_name = "multipass"

    def __init__(self) -> None:
        """Initialize a MultipassCommand instance.

        :raises errors.ProviderCommandNotFound:
            if the multipass command is not found.
        """
        provider_cmd = "multipass"
        if not shutil.which(provider_cmd):
            raise errors.ProviderCommandNotFound(command=provider_cmd)
        self.provider_cmd = provider_cmd
        # Workaround for https://github.com/CanonicalLtd/multipass/issues/221
        signal.signal(signal.SIGUSR1, _ignore_signal)

    def launch(
        self,
        *,
        instance_name: str,
        image: str,
        remote: str = None,
        cloud_init: str = None
    ) -> None:
        """Passthrough for running multipass launch.

        :param str instance_name: the name the launched instance will have.
        :param str image: the image to create the instance with.
        :param str remote: the remote server to retrieve the image from.
        :param str cloud_init_file: path to a user-data cloud-init configuration.
        """
        if remote is not None:
            image = "{}:{}".format(remote, image)
        cmd = [self.provider_cmd, "launch", image, "--name", instance_name]
        if cloud_init is not None:
            cmd.extend(["--cloud-init", cloud_init])
        try:
            _run(cmd)
        except subprocess.CalledProcessError as process_error:
            raise errors.ProviderLaunchError(
                provider_name=self.provider_name, exit_code=process_error.returncode
            ) from process_error

    def start(self, *, instance_name: str) -> None:
        """Passthrough for running multipass start.

        :param str instance_name: the name of the instance to start.
        """
        cmd = [self.provider_cmd, "start", instance_name]
        try:
            _run(cmd)
        except subprocess.CalledProcessError as process_error:
            raise errors.ProviderStartError(
                provider_name=self.provider_name, exit_code=process_error.returncode
            ) from process_error

    def stop(self, *, instance_name: str) -> None:
        """Passthrough for running multipass stop.

        :param str instance_name: the name of the instance to stop.
        """
        cmd = [self.provider_cmd, "stop", instance_name]
        try:
            _run(cmd)
        except subprocess.CalledProcessError as process_error:
            raise errors.ProviderStopError(
                provider_name=self.provider_name, exit_code=process_error.returncode
            ) from process_error

    def delete(self, *, instance_name: str, purge=True) -> None:
        """Passthrough for running multipass delete.

        :param str instance_name: the name of the instance to delete.
        :param bool purge: if true, purge the instance's image after deleting.
        """
        cmd = [self.provider_cmd, "delete", instance_name]
        if purge:
            cmd.append("--purge")
        try:
            _run(cmd)
        except subprocess.CalledProcessError as process_error:
            raise errors.ProviderDeleteError(
                provider_name=self.provider_name, exit_code=process_error.returncode
            ) from process_error

    def execute(
<<<<<<< HEAD
        self, *, command: Sequence[str], instance_name: str, hide_output: bool = False
    ) -> None:
=======
        self, *, command: List[str], instance_name: str, hide_output: bool = False
    ) -> Optional[bytes]:
>>>>>>> be4fb504
        """Passthrough for running multipass exec.

        :param Sequence command: the command to exectute on the instance.
        :param str instance_name: the name of the instance to execute command.
        """
        cmd = [self.provider_cmd, "exec", instance_name, "--"] + list(command)
        if hide_output:
            runnable = _run_output  # type: Callable[[List[Any]], Optional[bytes]]
        else:
            runnable = _run
        try:
            return runnable(cmd)
        except subprocess.CalledProcessError as process_error:
            raise errors.ProviderExecError(
                provider_name=self.provider_name,
                command=command,
                exit_code=process_error.returncode,
            ) from process_error

    def mount(self, *, source: str, target: str) -> None:
        """Passthrough for running multipass mount.

        :param str source: path to the local directory to mount.
        :param str target: mountpoint inside the instance in the form of
                           <instance-name>:path.
        :raises errors.ProviderMountError: when the mount operation fails.
        """
        cmd = [self.provider_cmd, "mount", source, target]
        try:
            _run(cmd)
        except subprocess.CalledProcessError as process_error:
            raise errors.ProviderMountError(
                provider_name=self.provider_name, exit_code=process_error.returncode
            ) from process_error

    def umount(self, *, mount: str) -> None:
        """Passthrough for running multipass mount.

        :param str mount: mountpoint inside the instance in the form of
                           <instance-name>:path to unmount.
        :raises errors.ProviderUMountError: when the unmount operation fails.
        """
        cmd = [self.provider_cmd, "umount", mount]
        try:
            _run(cmd)
        except subprocess.CalledProcessError as process_error:
            raise errors.ProviderUnMountError(
                provider_name=self.provider_name, exit_code=process_error.returncode
            ) from process_error

    def copy_files(self, *, source: str, destination: str) -> None:
        """Passthrough for running multipass copy-files.

        :param str source: the source file to copy, using syntax expected
                           by multipass.
        :param str destination: the destination of the copied file, using
                                syntax expected by multipass.
        """
        cmd = [self.provider_cmd, "copy-files", source, destination]
        try:
            _run(cmd)
        except subprocess.CalledProcessError as process_error:
            raise errors.ProviderFileCopyError(
                provider_name=self.provider_name, exit_code=process_error.returncode
            ) from process_error

    def info(self, *, instance_name: str, output_format: str = None) -> bytes:
        """Passthrough for running multipass info."""
        cmd = [self.provider_cmd, "info", instance_name]
        if output_format is not None:
            cmd.extend(["--format", output_format])
        try:
            return _run_output(cmd)
        except subprocess.CalledProcessError as process_error:
            raise errors.ProviderInfoError(
                provider_name=self.provider_name, exit_code=process_error.returncode
            ) from process_error<|MERGE_RESOLUTION|>--- conflicted
+++ resolved
@@ -18,11 +18,7 @@
 import signal
 import shutil
 import subprocess
-<<<<<<< HEAD
-from typing import Any, Callable, List, Sequence, Union  # noqa: F401
-=======
-from typing import Any, Callable, List, Optional, Sequence, Union  # noqa: F401
->>>>>>> be4fb504
+from typing import Any, Callable, Optional, Sequence, Union  # noqa: F401
 
 from snapcraft.internal.build_providers import errors
 
@@ -136,21 +132,16 @@
             ) from process_error
 
     def execute(
-<<<<<<< HEAD
         self, *, command: Sequence[str], instance_name: str, hide_output: bool = False
-    ) -> None:
-=======
-        self, *, command: List[str], instance_name: str, hide_output: bool = False
     ) -> Optional[bytes]:
->>>>>>> be4fb504
         """Passthrough for running multipass exec.
 
-        :param Sequence command: the command to exectute on the instance.
+        :param list command: the command to exectute on the instance.
         :param str instance_name: the name of the instance to execute command.
         """
         cmd = [self.provider_cmd, "exec", instance_name, "--"] + list(command)
         if hide_output:
-            runnable = _run_output  # type: Callable[[List[Any]], Optional[bytes]]
+            runnable = _run_output  # type: Callable[[Sequence[Any]], Optional[bytes]]
         else:
             runnable = _run
         try:
@@ -160,6 +151,18 @@
                 provider_name=self.provider_name,
                 command=command,
                 exit_code=process_error.returncode,
+            ) from process_error
+
+    def shell(self, *, instance_name: str) -> None:
+        """Passthrough for running multipass shell.
+
+        :param str instance_name: the name of the instance to execute command.
+        """
+        try:
+            _run([self.provider_cmd, "shell", instance_name])
+        except subprocess.CalledProcessError as process_error:
+            raise errors.ProviderShellError(
+                provider_name=self.provider_name, exit_code=process_error.returncode
             ) from process_error
 
     def mount(self, *, source: str, target: str) -> None:
