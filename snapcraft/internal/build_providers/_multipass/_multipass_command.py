--- conflicted
+++ resolved
@@ -18,11 +18,7 @@
 import signal
 import shutil
 import subprocess
-<<<<<<< HEAD
-from typing import Sequence
-=======
 from typing import Any, Callable, List, Union  # noqa: F401
->>>>>>> 281defae
 
 from snapcraft.internal.build_providers import errors
 
@@ -30,12 +26,12 @@
 logger = logging.getLogger(__name__)
 
 
-def _run(command: Sequence) -> None:
+def _run(command: Sequence[str]) -> None:
     logger.debug("Running {}".format(" ".join(command)))
     subprocess.check_call(command)
 
 
-def _run_output(command: Sequence) -> bytes:
+def _run_output(command: Sequence[str]) -> bytes:
     logger.debug("Running {}".format(" ".join(command)))
     return subprocess.check_output(command)
 
@@ -112,13 +108,9 @@
                 provider_name=self.provider_name, exit_code=process_error.returncode
             ) from process_error
 
-<<<<<<< HEAD
-    def execute(self, *, command: Sequence[str], instance_name: str) -> None:
-=======
     def execute(
-        self, *, command: List[str], instance_name: str, hide_output: bool = False
+        self, *, command: Sequence[str], instance_name: str, hide_output: bool = False
     ) -> None:
->>>>>>> 281defae
         """Passthrough for running multipass exec.
 
         :param list command: the command to exectute on the instance.
