# -*- Mode:Python; indent-tabs-mode:nil; tab-width:4 -*-
#
# Copyright (C) 2018 Canonical Ltd
#
# This program is free software: you can redistribute it and/or modify
# it under the terms of the GNU General Public License version 3 as
# published by the Free Software Foundation.
#
# This program is distributed in the hope that it will be useful,
# but WITHOUT ANY WARRANTY; without even the implied warranty of
# MERCHANTABILITY or FITNESS FOR A PARTICULAR PURPOSE.  See the
# GNU General Public License for more details.
#
# You should have received a copy of the GNU General Public License
# along with this program.  If not, see <http://www.gnu.org/licenses/>.

import os
import shlex
from typing import Sequence

from .. import errors
from .._base_provider import Provider
from ._instance_info import InstanceInfo
from ._multipass_command import MultipassCommand


class Multipass(Provider):
    """A multipass provider for snapcraft to execute its lifecycle."""

<<<<<<< HEAD
    def _run(self, command: Sequence[str], hide_output: bool = False) -> None:
=======
    @classmethod
    def _get_provider_name(cls):
        return "multipass"

    def _run(self, command, hide_output: bool = False) -> None:
>>>>>>> be4fb504
        self._multipass_cmd.execute(
            instance_name=self.instance_name, command=command, hide_output=hide_output
        )

    def _launch(self) -> None:
        try:
            # An exception here means we need to create
            self._multipass_cmd.start(instance_name=self.instance_name)
        except errors.ProviderStartError:
            cloud_user_data_filepath = self._get_cloud_user_data()

            self._multipass_cmd.launch(
                instance_name=self.instance_name,
                image="16.04",
                cloud_init=cloud_user_data_filepath,
            )

    def _mount(self, *, mountpoint: str, dev_or_path: str) -> None:
        target = "{}:{}".format(self.instance_name, mountpoint)
        self._multipass_cmd.mount(source=dev_or_path, target=target)

    def _umount(self, *, mountpoint: str) -> None:
        mount = "{}:{}".format(self.instance_name, mountpoint)
        self._multipass_cmd.umount(mount=mount)

    def _mount_snaps_directory(self) -> None:
        # https://github.com/snapcore/snapd/blob/master/dirs/dirs.go
        # CoreLibExecDir
        path = os.path.join(os.path.sep, "var", "lib", "snapd", "snaps")
        self._mount(mountpoint=self._SNAPS_MOUNTPOINT, dev_or_path=path)

    def _unmount_snaps_directory(self):
        self._umount(mountpoint=self._SNAPS_MOUNTPOINT)

    def _push_file(self, *, source: str, destination: str) -> None:
        destination = "{}:{}".format(self.instance_name, destination)
        self._multipass_cmd.copy_files(source=source, destination=destination)

    def __init__(self, *, project, echoer, is_ephemeral: bool = False) -> None:
        super().__init__(project=project, echoer=echoer, is_ephemeral=is_ephemeral)
        self._multipass_cmd = MultipassCommand()
        self._instance_info = None  # type: InstanceInfo

    def create(self) -> None:
        """Create the multipass instance and setup the build environment."""
        self.launch_instance()
        self._instance_info = self._get_instance_info()

    def destroy(self) -> None:
        """Destroy the instance, trying to stop it first."""
        if self._instance_info is None:
            return

        if not self._instance_info.is_stopped():
            self._multipass_cmd.stop(instance_name=self.instance_name)
        if self._is_ephemeral:
            self.clean_project()

    def mount_project(self) -> None:
        # Resolve the home directory
        home_dir = (
            self._multipass_cmd.execute(
                command=["printenv", "HOME"],
                hide_output=True,
                instance_name=self.instance_name,
            )
            .decode()
            .strip()
        )
        project_mountpoint = os.path.join(home_dir, "project")

        # multipass keeps the mount active, so check if it is there first.
        if not self._instance_info.is_mounted(project_mountpoint):
            self._mount(
                mountpoint=project_mountpoint, dev_or_path=self.project.project_dir
            )

    def provision_project(self, tarball: str) -> None:
        """Provision the multipass instance with the project to work with."""
        # TODO add instance check.
        # Step 0, sanitize the input
        tarball = shlex.quote(tarball)

        # First create a working directory
        self._multipass_cmd.execute(
<<<<<<< HEAD
            command=["mkdir", "-p", self.project.project_dir],
=======
            command=["mkdir", self._INSTANCE_PROJECT_DIR],
>>>>>>> be4fb504
            instance_name=self.instance_name,
        )

        # Then copy the tarball over
        destination = "{}:{}".format(self.instance_name, tarball)
        self._multipass_cmd.copy_files(source=tarball, destination=destination)

        # Finally extract it into project_dir.
<<<<<<< HEAD
        extract_cmd = ["tar", "-xvf", tarball, "-C", self.project.project_dir]
=======
        extract_cmd = ["tar", "-xvf", tarball, "-C", self._INSTANCE_PROJECT_DIR]
>>>>>>> be4fb504
        self._multipass_cmd.execute(
            command=extract_cmd, instance_name=self.instance_name
        )

    def clean_project(self) -> bool:
        was_cleaned = super().clean_project()
        if was_cleaned:
            self._multipass_cmd.delete(instance_name=self.instance_name, purge=True)
        return was_cleaned

    def build_project(self) -> None:
        # TODO add instance check.
<<<<<<< HEAD
        # Use the full path as /snap/bin is not in PATH.
        snapcraft_cmd = "cd {}; /snap/bin/snapcraft snap --output {}".format(
            self.project.project_dir, self.snap_filename
        )
=======
>>>>>>> be4fb504
        self._multipass_cmd.execute(
            command=["snapcraft", "snap", "--output", self.snap_filename],
            instance_name=self.instance_name,
        )

    def retrieve_snap(self) -> str:
        # TODO add instance check.
        source = "{}:{}/{}".format(
<<<<<<< HEAD
            self.instance_name, self.project.project_dir, self.snap_filename
=======
            self.instance_name, self._INSTANCE_PROJECT_DIR, self.snap_filename
>>>>>>> be4fb504
        )
        self._multipass_cmd.copy_files(source=source, destination=self.snap_filename)
        return self.snap_filename

    def _get_instance_info(self):
        instance_info_raw = self._multipass_cmd.info(
            instance_name=self.instance_name, output_format="json"
        )
        return InstanceInfo.from_json(
            instance_name=self.instance_name, json_info=instance_info_raw.decode()
        )<|MERGE_RESOLUTION|>--- conflicted
+++ resolved
@@ -27,15 +27,15 @@
 class Multipass(Provider):
     """A multipass provider for snapcraft to execute its lifecycle."""
 
-<<<<<<< HEAD
-    def _run(self, command: Sequence[str], hide_output: bool = False) -> None:
-=======
     @classmethod
-    def _get_provider_name(cls):
+    def _get_provider_name(cls) -> str:
         return "multipass"
 
-    def _run(self, command, hide_output: bool = False) -> None:
->>>>>>> be4fb504
+    @classmethod
+    def get_requires_sudo(cls) -> bool:
+        return False
+
+    def _run(self, command: Sequence[str], hide_output: bool = False) -> None:
         self._multipass_cmd.execute(
             instance_name=self.instance_name, command=command, hide_output=hide_output
         )
@@ -110,7 +110,7 @@
         # multipass keeps the mount active, so check if it is there first.
         if not self._instance_info.is_mounted(project_mountpoint):
             self._mount(
-                mountpoint=project_mountpoint, dev_or_path=self.project.project_dir
+                mountpoint=project_mountpoint, dev_or_path=self.project._project_dir
             )
 
     def provision_project(self, tarball: str) -> None:
@@ -121,11 +121,7 @@
 
         # First create a working directory
         self._multipass_cmd.execute(
-<<<<<<< HEAD
-            command=["mkdir", "-p", self.project.project_dir],
-=======
             command=["mkdir", self._INSTANCE_PROJECT_DIR],
->>>>>>> be4fb504
             instance_name=self.instance_name,
         )
 
@@ -134,11 +130,7 @@
         self._multipass_cmd.copy_files(source=tarball, destination=destination)
 
         # Finally extract it into project_dir.
-<<<<<<< HEAD
-        extract_cmd = ["tar", "-xvf", tarball, "-C", self.project.project_dir]
-=======
         extract_cmd = ["tar", "-xvf", tarball, "-C", self._INSTANCE_PROJECT_DIR]
->>>>>>> be4fb504
         self._multipass_cmd.execute(
             command=extract_cmd, instance_name=self.instance_name
         )
@@ -151,13 +143,6 @@
 
     def build_project(self) -> None:
         # TODO add instance check.
-<<<<<<< HEAD
-        # Use the full path as /snap/bin is not in PATH.
-        snapcraft_cmd = "cd {}; /snap/bin/snapcraft snap --output {}".format(
-            self.project.project_dir, self.snap_filename
-        )
-=======
->>>>>>> be4fb504
         self._multipass_cmd.execute(
             command=["snapcraft", "snap", "--output", self.snap_filename],
             instance_name=self.instance_name,
@@ -166,14 +151,13 @@
     def retrieve_snap(self) -> str:
         # TODO add instance check.
         source = "{}:{}/{}".format(
-<<<<<<< HEAD
-            self.instance_name, self.project.project_dir, self.snap_filename
-=======
             self.instance_name, self._INSTANCE_PROJECT_DIR, self.snap_filename
->>>>>>> be4fb504
         )
         self._multipass_cmd.copy_files(source=source, destination=self.snap_filename)
         return self.snap_filename
+
+    def shell(self) -> None:
+        self._multipass_cmd.shell(instance_name=self.instance_name)
 
     def _get_instance_info(self):
         instance_info_raw = self._multipass_cmd.info(
