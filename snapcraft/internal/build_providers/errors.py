--- conflicted
+++ resolved
@@ -176,26 +176,6 @@
         super().__init__(private_key_file_path=private_key_file_path)
 
 
-<<<<<<< HEAD
-class BuildImageForBaseMissing(_SnapcraftError):
-
-    fmt = (
-        "Cannot find a suitable build image to use to create snaps for the "
-        "base {base!r} and architecture {deb_arch!r}.\n"
-        "Contact the creator of {base!r} for further assistance."
-    )
-
-    def __init__(self, *, base: str, deb_arch: str) -> None:
-        super().__init__(base=base, deb_arch=deb_arch)
-
-
-class BuildImageChecksumError(_SnapcraftError):
-
-    fmt = "Expected the digest for source to be {expected}, " "but it was {calculated}"
-
-    def __init__(self, expected, calculated):
-        super().__init__(expected=expected, calculated=calculated)
-=======
 class BuildImageRequestError(_SnapcraftError):
 
     fmt = (
@@ -237,5 +217,4 @@
     )
 
     def __init__(self, *, expected: str, calculated: str, algorithm: str) -> None:
-        super().__init__(expected=expected, calculated=calculated, algorithm=algorithm)
->>>>>>> 281defae
+        super().__init__(expected=expected, calculated=calculated, algorithm=algorithm)