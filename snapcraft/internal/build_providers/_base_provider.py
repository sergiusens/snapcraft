# -*- Mode:Python; indent-tabs-mode:nil; tab-width:4 -*-
#
# Copyright (C) 2018 Canonical Ltd
#
# This program is free software: you can redistribute it and/or modify
# it under the terms of the GNU General Public License version 3 as
# published by the Free Software Foundation.
#
# This program is distributed in the hope that it will be useful,
# but WITHOUT ANY WARRANTY; without even the implied warranty of
# MERCHANTABILITY or FITNESS FOR A PARTICULAR PURPOSE.  See the
# GNU General Public License for more details.
#
# You should have received a copy of the GNU General Public License
# along with this program.  If not, see <http://www.gnu.org/licenses/>.

import abc
<<<<<<< HEAD
import contextlib
import datetime
import enum
import logging
import os
import tempfile
from collections import namedtuple
from typing import List, Sequence
=======
import os
import shlex
from typing import List
>>>>>>> 281defae

import petname
from xdg import BaseDirectory

<<<<<<< HEAD
from . import errors, images
from ._install_registry import InstallRegistry
from snapcraft.internal import repo, steps


logger = logging.getLogger(__name__)


_STORE_ASSERTION_KEY = (
    "BWDEoaqyr25nF5SNCvEv2v7QnM9QsfCc0PBMYD_i2NGSQ32EF2d4D0hqUel3m8ul"
)
=======
from ._snap import SnapInjector
>>>>>>> 281defae


class _Ops(enum.Enum):

    NOP = 0
    INJECT = 1
    INSTALL = 2
    REFRESH = 3


_SnapOp = namedtuple("_SnapOp", ["snap_name", "op"])


class Provider:

    __metaclass__ = abc.ABCMeta

    _SNAPS_MOUNTPOINT = os.path.join(os.path.sep, "var", "cache", "snapcraft", "snaps")
    requires_sudo = False

<<<<<<< HEAD
    def __init__(self, *, project, echoer, instance_name: str = None) -> None:
=======
    def __init__(self, *, project, echoer, is_ephemeral: bool = False) -> None:
>>>>>>> 281defae
        self.project = project
        self.echoer = echoer
        self._is_ephemeral = is_ephemeral

        # Once https://github.com/CanonicalLtd/multipass/issues/220 is
        # closed we can prepend snapcraft- again.
        if project.info is not None and project.info.name is not None:
            self.instance_name = "snapcraft-{}".format(project.info.name)
        else:
            # This is just a safe fallback.
            self.instance_name = petname.Generate(2, "-")

        if project.info.version:
            self.snap_filename = "{}_{}_{}.snap".format(
                project.info.name, project.info.version, project.deb_arch
            )
        else:
            self.snap_filename = "{}_{}.snap".format(
                project.info.name, project.deb_arch
            )
        self.provider_project_dir = os.path.join(
            BaseDirectory.save_data_path("snapcraft"), "projects", project.info.name
        )

        self.provider_project_dir = os.path.join(
            BaseDirectory.xdg_data_home, "snapcraft", "projects", project.info.name
        )

        self._install_registry = InstallRegistry(
            os.path.join(self.provider_project_dir, "snaps")
        )

        self.user = "snapcraft"
        # To be used only inside the provider instance
        self.project_dir = "~{}/project".format(self.user)

    def __enter__(self):
        self.create()
        return self

    def __exit__(self, exc_type, exc_val, exc_tb):
        self.destroy()

    @abc.abstractmethod
    def _run(self, command: Sequence[str], hide_output: bool = False) -> None:
        """Run a command on the instance."""

    @abc.abstractmethod
    def _launch(self):
        """Launch the instance."""

    @abc.abstractmethod
    def _mount(self, *, mountpoint: str, dev_or_path: str) -> None:
        """Mount a path from the host inside the instance."""

    @abc.abstractmethod
    def _umount(self, *, mountpoint: str) -> None:
        """Unmount the mountpoint from the instance."""

    @abc.abstractmethod
<<<<<<< HEAD
    def _mount_snaps_directory(self) -> str:
=======
    def _mount_snaps_directory(self) -> None:
>>>>>>> 281defae
        """Mount the host directory with snaps into the provider."""

    def _unmount_snaps_directory(self) -> None:
        self._umount(mountpoint=self._SNAPS_MOUNTPOINT)

    @abc.abstractmethod
    def _push_file(self, *, source: str, destination: str) -> None:
        """Push a file into the instance."""

    @abc.abstractmethod
    def create(self) -> None:
        """Provider steps needed to create a fully functioning environment."""

    @abc.abstractmethod
    def destroy(self) -> None:
        """Provider steps needed to ensure the instance is destroyed.

        This method should be safe to call multiple times and do nothing
        if the instance to destroy is already destroyed.
        """

    @abc.abstractmethod
    def provision_project(self, tarball: str) -> None:
        """Provider steps needed to copy project assests to the instance."""

    @abc.abstractmethod
    def mount_project(self) -> None:
        """Provider steps needed to make the project available to the instance.
        """

    @abc.abstractmethod
    def retrieve_snap(self) -> str:
        """
        Provider steps needed to retrieve the built snap from the instance.

        :returns: the filename of the retrieved snap.
        :rtype: str
        """

<<<<<<< HEAD
    @abc.abstractmethod
    def shell(self) -> None:
        """Provider steps to provide a shell into the instance."""

    def setup_disk_image(self, *, image_path: str) -> None:
        if os.path.exists(image_path):
            logger.debug("Disk image previously setup.")
            return

        logger.debug("Setting up disk image.")
        images_repo = images.BuildImages()
        images_repo.setup(
            base=self.project.info.base,
            deb_arch=self.project.deb_arch,
            image_path=image_path,
            size="256G",
        )

    def launch_instance(self) -> None:
        self._launch()
        self._setup_snapcraft()
        first_run_file = os.path.join(self.provider_project_dir, "first_run")
        if not os.path.exists(first_run_file):
            self._run(command=["snapcraft", "refresh"])
            open(first_run_file, "w").close()

    def execute_step(self, step: steps.Step) -> None:
        self._run(command=["snapcraft", step.name])

    def pack_project(self) -> None:
        self._run(command=["snapcraft", "snap"])

    def _disable_and_wait_for_refreshes(self):
        # Disable autorefresh for 15 minutes,
        # https://github.com/snapcore/snapd/pull/5436/files
        now_plus_15 = datetime.datetime.now() + datetime.timedelta(minutes=15)
        self._run(
            [
                "sudo",
                "snap",
                "set",
                "core",
                "refresh.hold={}Z".format(now_plus_15.isoformat()),
            ]
        )
        # Auto refresh may have kicked in while setting the hold.
        logger.debug("Waiting for pending snap auto refreshes.")
        with contextlib.suppress(errors.ProviderExecError):
            self._run(
                ["sudo", "snap", "watch", "--last=auto-refresh"], hide_output=True
            )

    def _setup_snapcraft(self) -> None:
        # Pre check if need need any setup
        snap_ops = []  # type: List[_SnapOp]
        # Order is important, first comes the base, then comes snapcraft.
        for snap_name in ["core", "snapcraft"]:
            snap_op = _SnapOp(snap_name, self._get_required_op(snap_name))
            snap_ops.append(snap_op)

        # Return early if there is nothing to do.
        if all([snap_op.op == _Ops.NOP for snap_op in snap_ops]):
            return

        # Make the snaps available to the provider if we need to inject a snap.
        if any([snap_op.op == _Ops.INJECT for snap_op in snap_ops]):
            self._mount_snaps_directory()

        # Disable refreshes so they do not interfere with installation ops.
        self._disable_and_wait_for_refreshes()

        # Add the store assertion, common to all snaps.
        self._inject_assertions(
            [["account-key", "public-key-sha3-384={}".format(_STORE_ASSERTION_KEY)]]
=======
    def launch_instance(self) -> None:
        self._launch()
        self._setup_snapcraft()

    def _setup_snapcraft(self) -> None:
        if self._is_ephemeral:
            registry_filepath = None
        else:
            registry_filepath = os.path.join(
                self.provider_project_dir, "snap-registry.yaml"
            )
        snap_injector = SnapInjector(
            snap_dir=self._SNAPS_MOUNTPOINT,
            registry_filepath=registry_filepath,
            runner=self._run,
            snap_dir_mounter=self._mount_snaps_directory,
            snap_dir_unmounter=self._unmount_snaps_directory,
            file_pusher=self._push_file,
>>>>>>> 281defae
        )
        snap_injector.add(snap_name="core", snap_arch=self.project.deb_arch)
        snap_injector.add(snap_name="snapcraft", snap_arch=self.project.deb_arch)

<<<<<<< HEAD
        # snap_ops should be in the correct order per the above logic.
        for snap_op in snap_ops:
            self._install_snap(snap_op)

        # Finally unmount the snaps directory if it was mounted.
        if any([snap_op.op == _Ops.INJECT for snap_op in snap_ops]):
            self._umount(mountpoint=self._SNAPS_MOUNTPOINT)

    def _inject_assertions(self, assertions: List[List[str]]):
        with tempfile.NamedTemporaryFile() as assertion_file:
            for assertion in assertions:
                assertion_file.write(repo.snaps.get_assertion(assertion))
                assertion_file.write(b"\n")
            assertion_file.flush()

            self._push_file(source=assertion_file.name, destination=assertion_file.name)
            self._run(["sudo", "snap", "ack", assertion_file.name])

    def _get_required_op(self, snap_name: str) -> _Ops:
        # TODO find a better way to do this.
        snap = repo.snaps.SnapPackage(snap_name)
        # This means we are not running from the snap.
        if not snap.installed:
            try:
                self._run(["snap", "info", snap.name])
                return _Ops.REFRESH
            except errors.ProviderExecError:
                return _Ops.INSTALL

        snap_info = snap.get_local_snap_info()

        if self._install_registry.exists(
            snap_name=snap_name, snap_revision=snap_info["revision"]
        ):
            return _Ops.NOP
        else:
            return _Ops.INJECT

    def _install_snap(self, snap_op: _SnapOp) -> None:
        if snap_op.op == _Ops.NOP:
            return

        snap = repo.snaps.SnapPackage(snap_op.snap_name)

        cmd = ["sudo", "snap"]

        if snap_op.op == _Ops.INJECT:
            cmd.append("install")
            snap_info = snap.get_local_snap_info()
            snap_revision = snap_info["revision"]

            if snap_info["revision"].startswith("x"):
                cmd.append("--dangerous")
            else:
                self._inject_assertions(
                    [
                        ["snap-declaration", "snap-name={}".format(snap.name)],
                        [
                            "snap-revision",
                            "snap-revision={}".format(snap_info["revision"]),
                            "snap-id={}".format(snap_info["id"]),
                        ],
                    ]
                )

            if snap_info["confinement"] == "classic":
                cmd.append("--classic")

            # https://github.com/snapcore/snapd/blob/master/snap/info.go
            # MountFile
            snap_file_name = "{}_{}.snap".format(snap.name, snap_revision)
            cmd.append(os.path.join(self._SNAPS_MOUNTPOINT, snap_file_name))
        elif snap_op.op == _Ops.INSTALL or snap_op == _Ops.REFRESH:
            cmd.append(snap_op.op.name.lower())
            snap_info = snap.get_store_snap_info()
            # TODO support other channels
            snap_revision = snap_info["channels"]["latest/stable"]["revision"]
            confinement = snap_info["channels"]["latest/stable"]["confinement"]
            if confinement == "classic":
                cmd.append("--classic")
            cmd.append(snap.name)
        else:
            raise RuntimeError("The operation {!r} is not supported".format(snap_op.op))

        self._run(cmd)
        self._install_registry.mark(snap_name=snap.name, snap_revision=snap_revision)
=======
        snap_injector.apply()
>>>>>>> 281defae
<|MERGE_RESOLUTION|>--- conflicted
+++ resolved
@@ -15,50 +15,17 @@
 # along with this program.  If not, see <http://www.gnu.org/licenses/>.
 
 import abc
-<<<<<<< HEAD
 import contextlib
 import datetime
-import enum
-import logging
-import os
-import tempfile
-from collections import namedtuple
-from typing import List, Sequence
-=======
 import os
 import shlex
+import tempfile
 from typing import List
->>>>>>> 281defae
 
 import petname
 from xdg import BaseDirectory
 
-<<<<<<< HEAD
-from . import errors, images
-from ._install_registry import InstallRegistry
-from snapcraft.internal import repo, steps
-
-
-logger = logging.getLogger(__name__)
-
-
-_STORE_ASSERTION_KEY = (
-    "BWDEoaqyr25nF5SNCvEv2v7QnM9QsfCc0PBMYD_i2NGSQ32EF2d4D0hqUel3m8ul"
-)
-=======
 from ._snap import SnapInjector
->>>>>>> 281defae
-
-
-class _Ops(enum.Enum):
-
-    NOP = 0
-    INJECT = 1
-    INSTALL = 2
-    REFRESH = 3
-
-
-_SnapOp = namedtuple("_SnapOp", ["snap_name", "op"])
 
 
 class Provider:
@@ -66,24 +33,16 @@
     __metaclass__ = abc.ABCMeta
 
     _SNAPS_MOUNTPOINT = os.path.join(os.path.sep, "var", "cache", "snapcraft", "snaps")
-    requires_sudo = False
 
-<<<<<<< HEAD
-    def __init__(self, *, project, echoer, instance_name: str = None) -> None:
-=======
     def __init__(self, *, project, echoer, is_ephemeral: bool = False) -> None:
->>>>>>> 281defae
         self.project = project
         self.echoer = echoer
         self._is_ephemeral = is_ephemeral
 
         # Once https://github.com/CanonicalLtd/multipass/issues/220 is
         # closed we can prepend snapcraft- again.
-        if project.info is not None and project.info.name is not None:
-            self.instance_name = "snapcraft-{}".format(project.info.name)
-        else:
-            # This is just a safe fallback.
-            self.instance_name = petname.Generate(2, "-")
+        self.instance_name = "snapcraft-{}".format(project.info.name)
+        self.project_dir = shlex.quote(project.info.name)
 
         if project.info.version:
             self.snap_filename = "{}_{}_{}.snap".format(
@@ -93,16 +52,9 @@
             self.snap_filename = "{}_{}.snap".format(
                 project.info.name, project.deb_arch
             )
+
         self.provider_project_dir = os.path.join(
             BaseDirectory.save_data_path("snapcraft"), "projects", project.info.name
-        )
-
-        self.provider_project_dir = os.path.join(
-            BaseDirectory.xdg_data_home, "snapcraft", "projects", project.info.name
-        )
-
-        self._install_registry = InstallRegistry(
-            os.path.join(self.provider_project_dir, "snaps")
         )
 
         self.user = "snapcraft"
@@ -133,11 +85,7 @@
         """Unmount the mountpoint from the instance."""
 
     @abc.abstractmethod
-<<<<<<< HEAD
-    def _mount_snaps_directory(self) -> str:
-=======
     def _mount_snaps_directory(self) -> None:
->>>>>>> 281defae
         """Mount the host directory with snaps into the provider."""
 
     def _unmount_snaps_directory(self) -> None:
@@ -169,6 +117,10 @@
         """
 
     @abc.abstractmethod
+    def build_project(self) -> None:
+        """Provider steps needed build the project on the instance."""
+
+    @abc.abstractmethod
     def retrieve_snap(self) -> str:
         """
         Provider steps needed to retrieve the built snap from the instance.
@@ -177,7 +129,6 @@
         :rtype: str
         """
 
-<<<<<<< HEAD
     @abc.abstractmethod
     def shell(self) -> None:
         """Provider steps to provide a shell into the instance."""
@@ -210,53 +161,6 @@
     def pack_project(self) -> None:
         self._run(command=["snapcraft", "snap"])
 
-    def _disable_and_wait_for_refreshes(self):
-        # Disable autorefresh for 15 minutes,
-        # https://github.com/snapcore/snapd/pull/5436/files
-        now_plus_15 = datetime.datetime.now() + datetime.timedelta(minutes=15)
-        self._run(
-            [
-                "sudo",
-                "snap",
-                "set",
-                "core",
-                "refresh.hold={}Z".format(now_plus_15.isoformat()),
-            ]
-        )
-        # Auto refresh may have kicked in while setting the hold.
-        logger.debug("Waiting for pending snap auto refreshes.")
-        with contextlib.suppress(errors.ProviderExecError):
-            self._run(
-                ["sudo", "snap", "watch", "--last=auto-refresh"], hide_output=True
-            )
-
-    def _setup_snapcraft(self) -> None:
-        # Pre check if need need any setup
-        snap_ops = []  # type: List[_SnapOp]
-        # Order is important, first comes the base, then comes snapcraft.
-        for snap_name in ["core", "snapcraft"]:
-            snap_op = _SnapOp(snap_name, self._get_required_op(snap_name))
-            snap_ops.append(snap_op)
-
-        # Return early if there is nothing to do.
-        if all([snap_op.op == _Ops.NOP for snap_op in snap_ops]):
-            return
-
-        # Make the snaps available to the provider if we need to inject a snap.
-        if any([snap_op.op == _Ops.INJECT for snap_op in snap_ops]):
-            self._mount_snaps_directory()
-
-        # Disable refreshes so they do not interfere with installation ops.
-        self._disable_and_wait_for_refreshes()
-
-        # Add the store assertion, common to all snaps.
-        self._inject_assertions(
-            [["account-key", "public-key-sha3-384={}".format(_STORE_ASSERTION_KEY)]]
-=======
-    def launch_instance(self) -> None:
-        self._launch()
-        self._setup_snapcraft()
-
     def _setup_snapcraft(self) -> None:
         if self._is_ephemeral:
             registry_filepath = None
@@ -271,98 +175,8 @@
             snap_dir_mounter=self._mount_snaps_directory,
             snap_dir_unmounter=self._unmount_snaps_directory,
             file_pusher=self._push_file,
->>>>>>> 281defae
         )
         snap_injector.add(snap_name="core", snap_arch=self.project.deb_arch)
         snap_injector.add(snap_name="snapcraft", snap_arch=self.project.deb_arch)
 
-<<<<<<< HEAD
-        # snap_ops should be in the correct order per the above logic.
-        for snap_op in snap_ops:
-            self._install_snap(snap_op)
-
-        # Finally unmount the snaps directory if it was mounted.
-        if any([snap_op.op == _Ops.INJECT for snap_op in snap_ops]):
-            self._umount(mountpoint=self._SNAPS_MOUNTPOINT)
-
-    def _inject_assertions(self, assertions: List[List[str]]):
-        with tempfile.NamedTemporaryFile() as assertion_file:
-            for assertion in assertions:
-                assertion_file.write(repo.snaps.get_assertion(assertion))
-                assertion_file.write(b"\n")
-            assertion_file.flush()
-
-            self._push_file(source=assertion_file.name, destination=assertion_file.name)
-            self._run(["sudo", "snap", "ack", assertion_file.name])
-
-    def _get_required_op(self, snap_name: str) -> _Ops:
-        # TODO find a better way to do this.
-        snap = repo.snaps.SnapPackage(snap_name)
-        # This means we are not running from the snap.
-        if not snap.installed:
-            try:
-                self._run(["snap", "info", snap.name])
-                return _Ops.REFRESH
-            except errors.ProviderExecError:
-                return _Ops.INSTALL
-
-        snap_info = snap.get_local_snap_info()
-
-        if self._install_registry.exists(
-            snap_name=snap_name, snap_revision=snap_info["revision"]
-        ):
-            return _Ops.NOP
-        else:
-            return _Ops.INJECT
-
-    def _install_snap(self, snap_op: _SnapOp) -> None:
-        if snap_op.op == _Ops.NOP:
-            return
-
-        snap = repo.snaps.SnapPackage(snap_op.snap_name)
-
-        cmd = ["sudo", "snap"]
-
-        if snap_op.op == _Ops.INJECT:
-            cmd.append("install")
-            snap_info = snap.get_local_snap_info()
-            snap_revision = snap_info["revision"]
-
-            if snap_info["revision"].startswith("x"):
-                cmd.append("--dangerous")
-            else:
-                self._inject_assertions(
-                    [
-                        ["snap-declaration", "snap-name={}".format(snap.name)],
-                        [
-                            "snap-revision",
-                            "snap-revision={}".format(snap_info["revision"]),
-                            "snap-id={}".format(snap_info["id"]),
-                        ],
-                    ]
-                )
-
-            if snap_info["confinement"] == "classic":
-                cmd.append("--classic")
-
-            # https://github.com/snapcore/snapd/blob/master/snap/info.go
-            # MountFile
-            snap_file_name = "{}_{}.snap".format(snap.name, snap_revision)
-            cmd.append(os.path.join(self._SNAPS_MOUNTPOINT, snap_file_name))
-        elif snap_op.op == _Ops.INSTALL or snap_op == _Ops.REFRESH:
-            cmd.append(snap_op.op.name.lower())
-            snap_info = snap.get_store_snap_info()
-            # TODO support other channels
-            snap_revision = snap_info["channels"]["latest/stable"]["revision"]
-            confinement = snap_info["channels"]["latest/stable"]["confinement"]
-            if confinement == "classic":
-                cmd.append("--classic")
-            cmd.append(snap.name)
-        else:
-            raise RuntimeError("The operation {!r} is not supported".format(snap_op.op))
-
-        self._run(cmd)
-        self._install_registry.mark(snap_name=snap.name, snap_revision=snap_revision)
-=======
-        snap_injector.apply()
->>>>>>> 281defae
+        snap_injector.apply()