# -*- Mode:Python; indent-tabs-mode:nil; tab-width:4 -*-
#
# Copyright (C) 2016 Canonical Ltd
#
# This program is free software: you can redistribute it and/or modify
# it under the terms of the GNU General Public License version 3 as
# published by the Free Software Foundation.
#
# This program is distributed in the hope that it will be useful,
# but WITHOUT ANY WARRANTY; without even the implied warranty of
# MERCHANTABILITY or FITNESS FOR A PARTICULAR PURPOSE.  See the
# GNU General Public License for more details.
#
# You should have received a copy of the GNU General Public License
# along with this program.  If not, see <http://www.gnu.org/licenses/>.

from contextlib import contextmanager, suppress
import errno
import hashlib
import logging
import re
import os
import shutil
import subprocess
import sys
from typing import Pattern, Callable, Generator, List
from typing import Set  # noqa F401

from snapcraft.internal import common
from snapcraft.internal.errors import (
    RequiredCommandFailure,
    RequiredCommandNotFound,
    RequiredPathDoesNotExist,
    SnapcraftEnvironmentError,
    SnapcraftCopyFileNotFoundError,
    ToolMissingError,
)

if sys.version_info < (3, 6):
    import sha3  # noqa


logger = logging.getLogger(__name__)


def replace_in_file(
    directory: str, file_pattern: Pattern, search_pattern: Pattern, replacement: str
) -> None:
    """Searches and replaces patterns that match a file pattern.

    :param str directory: The directory to look for files.
    :param str file_pattern: The file pattern to match inside directory.
    :param search_pattern: A re.compile'd pattern to search for within
                           matching files.
    :param str replacement: The string to replace the matching search_pattern
                            with.
    """

    for root, directories, files in os.walk(directory):
        for file_name in files:
            if file_pattern.match(file_name):
                file_path = os.path.join(root, file_name)
                # Don't bother trying to rewrite a symlink. It's either invalid
                # or the linked file will be rewritten on its own.
                if not os.path.islink(file_path):
                    search_and_replace_contents(file_path, search_pattern, replacement)


def search_and_replace_contents(
    file_path: str, search_pattern: Pattern, replacement: str
) -> None:
    """Search file and replace any occurrence of pattern with replacement.

    :param str file_path: Path of file to be searched.
    :param re.RegexObject search_pattern: Pattern for which to search.
    :param str replacement: The string to replace pattern.
    """
    try:
        with open(file_path, "r+") as f:
            try:
                original = f.read()
            except UnicodeDecodeError:
                # This was probably a binary file. Skip it.
                return

            replaced = search_pattern.sub(replacement, original)
            if replaced != original:
                f.seek(0)
                f.truncate()
                f.write(replaced)
    except PermissionError as e:
        logger.warning(
            "Unable to open {path} for writing: {error}".format(path=file_path, error=e)
        )


def link_or_copy(source: str, destination: str, follow_symlinks: bool = False) -> None:
    """Hard-link source and destination files. Copy if it fails to link.

    Hard-linking may fail (e.g. a cross-device link, or permission denied), so
    as a backup plan we just copy it.

    :param str source: The source to which destination will be linked.
    :param str destination: The destination to be linked to source.
    :param bool follow_symlinks: Whether or not symlinks should be followed.
    """

    try:
        link(source, destination, follow_symlinks=follow_symlinks)
    except OSError as e:
        if e.errno == errno.EEXIST and not os.path.isdir(destination):
            # os.link will fail if the destination already exists, so let's
            # remove it and try again.
            os.remove(destination)
            link_or_copy(source, destination, follow_symlinks)
        else:
            copy(source, destination, follow_symlinks=follow_symlinks)


def link(source: str, destination: str, *, follow_symlinks: bool = False) -> None:
    """Hard-link source and destination files.

    :param str source: The source to which destination will be linked.
    :param str destination: The destination to be linked to source.
    :param bool follow_symlinks: Whether or not symlinks should be followed.

    :raises SnapcraftCopyFileNotFoundError: If source doesn't exist.
    """
    # Note that follow_symlinks doesn't seem to work for os.link, so we'll
    # implement this logic ourselves using realpath.
    source_path = source
    if follow_symlinks:
        source_path = os.path.realpath(source)

    if not os.path.exists(os.path.dirname(destination)):
        create_similar_directory(
            os.path.dirname(source_path), os.path.dirname(destination)
        )
    # Setting follow_symlinks=False in case this bug is ever fixed
    # upstream-- we want this function to continue supporting NOT following
    # symlinks.
    try:
        os.link(source_path, destination, follow_symlinks=False)
    except FileNotFoundError:
        raise SnapcraftCopyFileNotFoundError(source)


def copy(source: str, destination: str, *, follow_symlinks: bool = False) -> None:
    """Copy source and destination files.

    This function overwrites the destination if it already exists, and also
    tries to copy ownership information.

    :param str source: The source to be copied to destination.
    :param str destination: Where to put the copy.
    :param bool follow_symlinks: Whether or not symlinks should be followed.

    :raises SnapcraftCopyFileNotFoundError: If source doesn't exist.
    """
    # If os.link raised an I/O error, it may have left a file behind. Skip on
    # OSError in case it doesn't exist or is a directory.
    with suppress(OSError):
        os.unlink(destination)

    try:
        shutil.copy2(source, destination, follow_symlinks=follow_symlinks)
    except FileNotFoundError:
        raise SnapcraftCopyFileNotFoundError(source)
    uid = os.stat(source, follow_symlinks=follow_symlinks).st_uid
    gid = os.stat(source, follow_symlinks=follow_symlinks).st_gid
    try:
        os.chown(destination, uid, gid, follow_symlinks=follow_symlinks)
    except PermissionError as e:
        logger.debug(
            "Unable to chown {destination}: {error}".format(
                destination=destination, error=e
            )
        )


def link_or_copy_tree(
    source_tree: str,
    destination_tree: str,
    ignore: Callable[[str, List[str]], List[str]] = None,
    copy_function: Callable[..., None] = link_or_copy,
) -> None:
    """Copy a source tree into a destination, hard-linking if possible.

    :param str source_tree: Source directory to be copied.
    :param str destination_tree: Destination directory. If this directory
                                 already exists, the files in `source_tree`
                                 will take precedence.
    :param callable ignore: If given, called with two params, source dir and
                            dir contents, for every dir copied. Should return
                            list of contents to NOT copy.
    :param callable copy_function: Callable that actually copies.
    """

    if not os.path.isdir(source_tree):
        raise NotADirectoryError("{!r} is not a directory".format(source_tree))

    if not os.path.isdir(destination_tree) and (
        os.path.exists(destination_tree) or os.path.islink(destination_tree)
    ):
        raise NotADirectoryError(
            "Cannot overwrite non-directory {!r} with directory "
            "{!r}".format(destination_tree, source_tree)
        )

    create_similar_directory(source_tree, destination_tree)

    destination_basename = os.path.basename(destination_tree)

    for root, directories, files in os.walk(source_tree, topdown=True):
        ignored = set()  # type: Set[str]
        if ignore is not None:
            ignored = set(ignore(root, directories + files))

        # Don't recurse into destination tree if it's a subdirectory of the
        # source tree.
        if os.path.relpath(destination_tree, root) == destination_basename:
            ignored.add(destination_basename)

        if ignored:
            # Prune our search appropriately given an ignore list, i.e. don't
            # walk into directories that are ignored.
            directories[:] = [d for d in directories if d not in ignored]

        for directory in directories:
            source = os.path.join(root, directory)
            # os.walk doesn't by default follow symlinks (which is good), but
            # it includes symlinks that are pointing to directories in the
            # directories list. We want to treat it as a file, here.
            if os.path.islink(source):
                files.append(directory)
                continue

            destination = os.path.join(
                destination_tree, os.path.relpath(source, source_tree)
            )

            create_similar_directory(source, destination)

        for file_name in set(files) - ignored:
            source = os.path.join(root, file_name)
            destination = os.path.join(
                destination_tree, os.path.relpath(source, source_tree)
            )

            copy_function(source, destination)


def create_similar_directory(
    source: str, destination: str, follow_symlinks: bool = False
) -> None:
    """Create a directory with the same permission bits and owner information.

    :param str source: Directory from which to copy name, permission bits, and
                       owner information.
    :param str destintion: Directory to create and to which the `source`
                           information will be copied.
    :param bool follow_symlinks: Whether or not symlinks should be followed.
    """

    stat = os.stat(source, follow_symlinks=follow_symlinks)
    uid = stat.st_uid
    gid = stat.st_gid
    os.makedirs(destination, exist_ok=True)
    try:
        os.chown(destination, uid, gid, follow_symlinks=follow_symlinks)
    except PermissionError as exception:
        logger.debug("Unable to chown {}: {}".format(destination, exception))

    shutil.copystat(source, destination, follow_symlinks=follow_symlinks)


def executable_exists(path: str) -> bool:
    """Return True if 'path' exists and is readable and executable."""
    return os.path.exists(path) and os.access(path, os.R_OK | os.X_OK)


@contextmanager
def requires_command_success(
    command: str, not_found_fmt: str = None, failure_fmt: str = None
) -> Generator:
    if isinstance(command, str):
        cmd_list = command.split()
    else:
        raise TypeError("command must be a string.")
    kwargs = dict(command=command, cmd_list=cmd_list)
    try:
        subprocess.check_call(cmd_list, stdout=subprocess.PIPE, stderr=subprocess.PIPE)
    except FileNotFoundError:
        if not_found_fmt is not None:
            kwargs["fmt"] = not_found_fmt
        raise RequiredCommandNotFound(**kwargs)
    except subprocess.CalledProcessError:
        if failure_fmt is not None:
            kwargs["fmt"] = failure_fmt
        raise RequiredCommandFailure(**kwargs)
    yield


@contextmanager
def requires_path_exists(path: str, error_fmt: str = None) -> Generator:
    if not os.path.exists(path):
        kwargs = dict(path=path)
        if error_fmt is not None:
            kwargs["fmt"] = error_fmt
        raise RequiredPathDoesNotExist(**kwargs)
    yield


def calculate_sha3_384(path: str) -> str:
    """Calculate sha3 384 hash, reading the file in 1MB chunks."""
    return calculate_hash(path, algorithm="sha3_384")


def calculate_hash(path: str, *, algorithm: str) -> str:
    """Calculate the hash for path with algorithm."""
    # This will raise an AttributeError if algorithm is unsupported
    hasher = getattr(hashlib, algorithm)()

    blocksize = 2 ** 20
    with open(path, "rb") as f:
        while True:
            buf = f.read(blocksize)
            if not buf:
                break
            hasher.update(buf)
    return hasher.hexdigest()


def get_tool_path(command_name: str) -> str:
    """Return the path to the given command

    Return a path to command_name, if Snapcraft is running out of the snap
    or in legacy mode (snap or sources), it ensures it is using the one in
    the snap, not the host.
    If a path cannot be resolved, ToolMissingError is raised.

    : param str command_name: the name of the command to resolve a path for.
    :raises ToolMissingError: if command_name cannot be resolved to a path.
    :return: Path to command
    :rtype: str
    """
    command_path = None

    if common.is_snap():
        command_path = _command_path_in_root(os.getenv("SNAP"), command_name)
<<<<<<< HEAD
    elif common.is_docker_instance():
        command_path = _command_path_in_root(
            os.path.join(os.sep, "snap", "snapcraft", "current"), command_name
        )

    if command_path is None:
=======
    else:
>>>>>>> be4fb504
        command_path = shutil.which(command_name)

    # shutil.which will return None if it cannot find command_name but
    # _command_path_in_root will return an empty string.
    if not command_path:
        raise ToolMissingError(command_name=command_name)

    return command_path


def _command_path_in_root(root, command_name: str) -> str:
    for bin_directory in (
        os.path.join("usr", "local", "sbin"),
        os.path.join("usr", "local", "bin"),
        os.path.join("usr", "sbin"),
        os.path.join("usr", "bin"),
        os.path.join("sbin"),
        os.path.join("bin"),
    ):
        path = os.path.join(root, bin_directory, command_name)
        if os.path.exists(path):
            return path

    return None


def get_linker_version_from_file(linker_file: str) -> str:
    """Returns the version of the linker from linker_file.

    linker_file must be of the format ld-(?P<linker_version>[\d.]+).so$

    :param str linker_file: a valid file path or basename representing
                            the linker from libc6 or related.
    :returns: the version extracted from the linker file.
    :rtype: string
    :raises snapcraft.internal.errors.SnapcraftEnvironmentError:
       if linker_file is not of the expected format.
    """
    m = re.search(r"ld-(?P<linker_version>[\d.]+).so$", linker_file)
    if not m:
        # This is a programmatic error, we don't want to be friendly
        # about this.
        raise SnapcraftEnvironmentError(
            "The format for the linker should be of the of the form "
            "<root>/ld-<X>.<Y>.so. {!r} does not match that format. "
            "Ensure you are targeting an appropriate base".format(linker_file)
        )
    linker_version = m.group("linker_version")

    return linker_version<|MERGE_RESOLUTION|>--- conflicted
+++ resolved
@@ -344,20 +344,9 @@
     :return: Path to command
     :rtype: str
     """
-    command_path = None
-
     if common.is_snap():
         command_path = _command_path_in_root(os.getenv("SNAP"), command_name)
-<<<<<<< HEAD
-    elif common.is_docker_instance():
-        command_path = _command_path_in_root(
-            os.path.join(os.sep, "snap", "snapcraft", "current"), command_name
-        )
-
-    if command_path is None:
-=======
     else:
->>>>>>> be4fb504
         command_path = shutil.which(command_name)
 
     # shutil.which will return None if it cannot find command_name but
@@ -381,7 +370,7 @@
         if os.path.exists(path):
             return path
 
-    return None
+    return ""
 
 
 def get_linker_version_from_file(linker_file: str) -> str:
